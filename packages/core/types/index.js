// @flow strict-local

import type {AST as _AST, Config as _Config, Node as _Node} from './unsafe';

export type AST = _AST;
export type Config = _Config;
export type Node = _Node;

export type JSONValue =
  | null
  | boolean
  | number
  | string
  | Array<JSONValue>
  | JSONObject;

export type JSONObject = {
  [key: string]: JSONValue
};

export type PackageName = string;
export type FilePath = string;
export type Glob = string;
type Semver = string;
type SemverRange = string;
export type ModuleSpecifier = string;

export type GlobMap<T> = {[Glob]: T};

export type ParcelConfigFile = {
  extends?: PackageName | FilePath | Array<PackageName | FilePath>,
  resolvers?: Array<PackageName>,
  transforms?: {
    [Glob]: Array<PackageName>
  },
  bundler?: PackageName,
  namers?: Array<PackageName>,
  runtimes?: {
    [EnvironmentContext]: Array<PackageName>
  },
  packagers?: {
    [Glob]: PackageName
  },
  optimizers?: {
    [Glob]: Array<PackageName>
  },
  reporters?: Array<PackageName>
};

export type ParcelConfig = ParcelConfigFile & {
  filePath: FilePath
};

export type Engines = {
  browsers?: Array<string>,
  electron?: SemverRange,
  node?: SemverRange,
  parcel?: SemverRange
};

export type Target = {|
  name: string,
  distPath?: FilePath,
  env: Environment
|};

export type EnvironmentContext =
  | 'browser'
  | 'web-worker'
  | 'service-worker'
  | 'node'
  | 'electron';

export type EnvironmentOpts = {
  context: EnvironmentContext,
  engines: Engines,
  includeNodeModules?: boolean
};

export interface Environment {
  context: EnvironmentContext;
  engines: Engines;
  includeNodeModules: boolean;

  merge(env: ?EnvironmentOpts): Environment;
  isBrowser(): boolean;
  isNode(): boolean;
  isElectron(): boolean;
  isIsolated(): boolean;
}

type PackageDependencies = {|
  [PackageName]: Semver
|};

export type PackageJSON = {
  name: PackageName,
  version: Semver,
  main?: FilePath,
  module?: FilePath,
  browser?: FilePath | {[FilePath]: FilePath | boolean},
  source?: FilePath | {[FilePath]: FilePath},
  alias?: {
    [PackageName | FilePath | Glob]: PackageName | FilePath
  },
  browserslist?: Array<string>,
  engines?: Engines,
  targets?: {
    [string]: EnvironmentOpts
  },
  dependencies?: PackageDependencies,
  devDependencies?: PackageDependencies,
  peerDependencies?: PackageDependencies
};

export type ParcelOptions = {|
  entries?: FilePath | Array<FilePath>,
  rootDir?: FilePath,
  config?: ParcelConfig,
  defaultConfig?: ParcelConfig,
  env?: {[string]: ?string},
  targets?: Array<Target>,

  watch?: boolean,
  cache?: boolean,
  cacheDir?: FilePath,
  killWorkers?: boolean,
  mode?: 'development' | 'production' | string,
  minify?: boolean,
  sourceMaps?: boolean,
  publicUrl?: string,
  hot?: ServerOptions | boolean,
  serve?: ServerOptions | boolean,
  autoinstall?: boolean,
  logLevel?: 'none' | 'error' | 'warn' | 'info' | 'verbose'

  // contentHash
  // scopeHoist
  // throwErrors
  // global?
  // detailedReport
|};

export type ServerOptions = {|
  host?: string,
  port: number,
  https?: HTTPSOptions | boolean,
  certificateDir?: string
|};

export type HTTPSOptions = {|
  cert: FilePath,
  key: FilePath
|};

<<<<<<< HEAD
export type CLIOptions = {
  cacheDir?: FilePath,
  watch?: boolean,
  distDir?: FilePath,
  production?: boolean,
  cache?: boolean,
  publicURL?: string
};

=======
>>>>>>> f50a9c54
export type SourceLocation = {|
  filePath: string,
  start: {line: number, column: number},
  end: {line: number, column: number}
|};

export type Meta = {
  globals?: Map<string, Asset>,
  [string]: JSONValue
};

export type DependencyOptions = {|
  moduleSpecifier: ModuleSpecifier,
  isAsync?: boolean,
  isEntry?: boolean,
  isOptional?: boolean,
  isURL?: boolean,
  loc?: SourceLocation,
  env?: EnvironmentOpts,
  meta?: Meta,
  target?: Target
|};

export interface Dependency {
  id: string;
  moduleSpecifier: ModuleSpecifier;
  isAsync: ?boolean;
  isEntry: ?boolean;
  isOptional: ?boolean;
  isURL: ?boolean;
  loc: ?SourceLocation;
  env: Environment;
  meta: ?Meta;
  target: ?Target;

  // TODO: get this from graph instead of storing them on dependencies
  sourcePath: FilePath;
}

export type File = {
  filePath: FilePath,
  hash?: string
};

export type TransformerRequest = {
  filePath: FilePath,
  env: Environment,
  code?: string
};

export interface Asset {
  id: string;
  hash: string;
  filePath: FilePath;
  type: string;
  code: string;
  ast: ?AST;
  dependencies: Array<Dependency>;
  connectedFiles: Array<File>;
  output: AssetOutput;
  outputHash: string;
  env: Environment;
  meta: Meta;
  stats: Stats;

  getConfig(
    filePaths: Array<FilePath>,
    options: ?{packageKey?: string, parse?: boolean}
  ): Promise<Config | null>;
  getPackage(): Promise<PackageJSON | null>;
  addDependency(dep: DependencyOptions): string;
  createChildAsset(result: TransformerResult): Asset;
  getOutput(): Promise<AssetOutput>;
}

export type Stats = {|
  time: number,
  size: number
|};

export type AssetOutput = {|
  code: string,
  map?: SourceMap,
  [string]: Blob | JSONValue
|};

export type SourceMap = JSONObject;
export type Blob = string | Buffer;

export type TransformerResult = {
  type: string,
  code?: string,
  ast?: ?AST,
  dependencies?: Array<DependencyOptions>,
  connectedFiles?: Array<File>,
  output?: AssetOutput,
  env?: EnvironmentOpts,
  meta?: Meta
};

type Async<T> = T | Promise<T>;

export type Transformer = {
  getConfig?: (asset: Asset, opts: ParcelOptions) => Async<Config | void>,
  canReuseAST?: (ast: AST, opts: ParcelOptions) => boolean,
  parse?: (asset: Asset, config: ?Config, opts: ParcelOptions) => Async<?AST>,
  transform(
    asset: Asset,
    config: ?Config,
    opts: ParcelOptions
  ): Async<Array<TransformerResult | Asset>>,
  generate?: (
    asset: Asset,
    config: ?Config,
    opts: ParcelOptions
  ) => Async<AssetOutput>,
  postProcess?: (
    assets: Array<Asset>,
    config: ?Config,
    opts: ParcelOptions
  ) => Async<Array<TransformerResult>>
};

export type CacheEntry = {
  filePath: FilePath,
  env: Environment,
  hash: string,
  assets: Array<Asset>,
  initialAssets: ?Array<Asset> // Initial assets, pre-post processing
};

export interface TraversalActions {
  skipChildren(): void;
  stop(): void;
}

export type GraphTraversalCallback<TNode, TContext> = (
  node: TNode,
  context: ?TContext,
  traversal: TraversalActions
) => ?TContext;

export type NodeId = string;

export type AssetNode = {|id: string, type: 'asset', value: Asset|};
export type AssetReferenceNode = {|
  id: string,
  type: 'asset_reference',
  value: Asset
|};

export type BundleNode = {|
  id: string,
  type: 'bundle',
  value: Bundle
|};

export type BundleGroupNode = {|
  id: string,
  type: 'bundle_group',
  value: BundleGroup
|};

export type DependencyNode = {|
  id: string,
  type: 'dependency',
  value: Dependency
|};

export type FileNode = {|id: string, type: 'file', value: File|};
export type RootNode = {|id: string, type: 'root', value: string | null|};

export type TransformerRequestNode = {|
  id: string,
  type: 'transformer_request',
  value: TransformerRequest
|};

export type BundleGroup = {
  dependency: Dependency,
  target: ?Target,
  entryAssetId: string
};

export type Bundle = {|
  id: string,
  type: string,
  assetGraph: AssetGraph,
  env: Environment,
  isEntry?: boolean,
  target?: Target,
  filePath?: FilePath,
  stats: Stats
|};

export type AssetGraphNode =
  | AssetNode
  | AssetReferenceNode
  | DependencyNode
  | FileNode
  | RootNode
  | TransformerRequestNode
  // Bundle graphs are merged into asset graphs during the bundling phase
  | BundleGraphNode;

export type BundleGraphNode = BundleNode | BundleGroupNode | RootNode;

export type Edge = {|
  from: NodeId,
  to: NodeId
|};

export type GraphUpdates<TNode> = {|
  added: Graph<TNode>,
  removed: Graph<TNode>
|};

export interface Graph<TNode: Node> {
  edges: Set<Edge>;
  nodes: Map<string, TNode>;
  addEdge(edge: Edge): Edge;
  addNode(node: TNode): TNode;
  getNode(id: string): ?TNode;
  getNodesConnectedFrom(node: TNode): Array<TNode>;
  getRootNode(): ?TNode;
  hasNode(id: string): boolean;
  merge(graph: Graph<TNode>): void;
  replaceNodesConnectedTo(
    fromNode: TNode,
    toNodes: Array<TNode>
  ): GraphUpdates<TNode>;
  traverse<TContext>(
    visit: GraphTraversalCallback<TNode, TContext>,
    startNode: ?TNode
  ): ?TContext;
}

// TODO: what do we want to expose here?
export interface AssetGraph extends Graph<AssetGraphNode> {
  createBundle(asset: Asset): Bundle;
  getDependencies(asset: Asset): Array<Dependency>;
  getDependencyResolution(dependency: Dependency): ?Asset;
  getEntryAssets(): Array<Asset>;
  getTotalSize(asset?: Asset): number;
  removeAsset(asset: Asset): void;
  traverseAssets(
    visit: GraphTraversalCallback<Asset, AssetGraphNode>
  ): ?AssetGraphNode;
}

export interface BundleGraph extends Graph<BundleGraphNode> {
  addBundle(bundleGroup: BundleGroup, bundle: Bundle): void;
  addBundleGroup(parentBundle: ?Bundle, bundleGroup: BundleGroup): void;
  findBundlesWithAsset(asset: Asset): Array<Bundle>;
  getBundleGroups(bundle: Bundle): Array<BundleGroup>;
  getBundles(bundleGroup: BundleGroup): Array<Bundle>;
  isAssetInAncestorBundle(bundle: Bundle, asset: Asset): boolean;
  traverseBundles<TContext>(
    visit: GraphTraversalCallback<Bundle, TContext>
  ): ?TContext;
}

export type Bundler = {|
  bundle(
    graph: AssetGraph,
    bundleGraph: BundleGraph,
    opts: ParcelOptions
  ): Async<void>
|};

export type Namer = {|
  name(bundle: Bundle, opts: ParcelOptions): Async<?FilePath>
|};

export type Runtime = {|
  apply(bundle: Bundle, opts: ParcelOptions): Async<void>
|};

export type Packager = {|
  package(bundle: Bundle, opts: ParcelOptions): Async<Blob>
|};

export type Optimizer = {|
  optimize(bundle: Bundle, contents: Blob, opts: ParcelOptions): Async<Blob>
|};

export type Resolver = {|
  resolve(
    dependency: Dependency,
    opts: ParcelOptions,
    rootDir: string
  ): Async<FilePath | null>
|};

export type ProgressLogEvent = {|
  +type: 'log',
  +level: 'progress',
  +message: string
|};

export type LogEvent =
  | ProgressLogEvent
  | {|
      +type: 'log',
      +level: 'error' | 'warn',
      +message: string | Error
    |}
  | {|
      +type: 'log',
      +level: 'info' | 'success' | 'verbose',
      +message: string
    |};

export type BuildStartEvent = {|
  type: 'buildStart'
|};

type ResolvingProgressEvent = {|
  type: 'buildProgress',
  phase: 'resolving',
  dependency: Dependency
|};

type TransformingProgressEvent = {|
  type: 'buildProgress',
  phase: 'transforming',
  request: TransformerRequest
|};

type BundlingProgressEvent = {|
  type: 'buildProgress',
  phase: 'bundling'
|};

type PackagingProgressEvent = {|
  type: 'buildProgress',
  phase: 'packaging',
  bundle: Bundle
|};

type OptimizingProgressEvent = {|
  type: 'buildProgress',
  phase: 'optimizing',
  bundle: Bundle
|};

export type BuildProgressEvent =
  | ResolvingProgressEvent
  | TransformingProgressEvent
  | BundlingProgressEvent
  | PackagingProgressEvent
  | OptimizingProgressEvent;

export type BuildSuccessEvent = {|
  type: 'buildSuccess',
  assetGraph: AssetGraph,
  bundleGraph: BundleGraph,
  buildTime: number
|};

export type BuildFailureEvent = {|
  type: 'buildFailure',
  error: Error
|};

export type ReporterEvent =
  | LogEvent
  | BuildStartEvent
  | BuildProgressEvent
  | BuildSuccessEvent
  | BuildFailureEvent;

export type Reporter = {|
  report(event: ReporterEvent, opts: ParcelOptions): Async<void>
|};

export interface ErrorWithCode extends Error {
  code?: string;
}

export interface IDisposable {
  dispose(): void;
}<|MERGE_RESOLUTION|>--- conflicted
+++ resolved
@@ -143,28 +143,15 @@
 
 export type ServerOptions = {|
   host?: string,
-  port: number,
-  https?: HTTPSOptions | boolean,
-  certificateDir?: string
+  port?: number,
+  https?: HTTPSOptions | boolean
 |};
 
 export type HTTPSOptions = {|
-  cert: FilePath,
-  key: FilePath
-|};
-
-<<<<<<< HEAD
-export type CLIOptions = {
-  cacheDir?: FilePath,
-  watch?: boolean,
-  distDir?: FilePath,
-  production?: boolean,
-  cache?: boolean,
-  publicURL?: string
-};
-
-=======
->>>>>>> f50a9c54
+  cert?: FilePath,
+  key?: FilePath
+|};
+
 export type SourceLocation = {|
   filePath: string,
   start: {line: number, column: number},
